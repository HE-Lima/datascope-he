import asyncio
import json
import os
<<<<<<< HEAD
from data_handler import create_dataset_environment, load_data, run_analysis
import data_handler
=======
import sys
>>>>>>> 87d3ff10
from pathlib import Path
import json
import sys

# Global variable to store the DF (SEAN FEATURE BUILDOUT)
current_df = None




# Ensure the current directory is in sys.path
sys.path.append(os.path.dirname(os.path.abspath(__file__)))


#SETTINGS!-----------------------------------------------------------------------------------------
SETTINGS_FILE = "dataScope/preferences/theme.json"

def load_theme_preference():
    if os.path.exists(SETTINGS_FILE):
        with open(SETTINGS_FILE, "r") as f:
            data = json.load(f)
            return data.get("dark_mode", False)
    return False

#Dark Mode Save Function
def save_theme_preference(dark_mode: bool):
    with open(SETTINGS_FILE, "w") as f:
        json.dump({"dark_mode": dark_mode}, f)
#SETTINGS!-----------------------------------------------------------------------------------------

import flet as ft

from data_handler import (
    create_dataset_environment,
    load_data,
    run_analysis,
    save_filepath,
    get_data_stats,
    split_into_chunks,
)
import data_handler

# DataFrame loaded from the dataset
current_df = None

# Indicates whether the dataset has been loaded
data_loaded = False

# Control references shared across handlers

dialog_controls: dict[str, ft.Control | None] = {
    "output_text_field": None,
    "btn_log": None,
    "btn_data": None,
    "btn_visual": None,
    "status_label": None,
    "file_picker": None,
    "theme_switch": None,
    "chunk_size_input": None,
    "chunk_status": None,
<<<<<<< HEAD
=======
    "progress_ring": None,
>>>>>>> 87d3ff10
}

def toggle_progress(page: ft.Page, visible: bool):
    if dialog_controls.get("progress_ring"):
        dialog_controls["progress_ring"].visible = visible
        page.update()

# Ensure repo directory is on the path
sys.path.append(os.path.dirname(os.path.abspath(__file__)))

# ---------------------------------------------------------------------------
# Theme preference helpers
# ---------------------------------------------------------------------------
SETTINGS_FILE = "dataScope/preferences/theme.json"

def load_theme_preference() -> bool:
    if os.path.exists(SETTINGS_FILE):
        with open(SETTINGS_FILE, "r") as f:
            data = json.load(f)
            return data.get("dark_mode", False)
    return False

def save_theme_preference(dark_mode: bool) -> None:
    Path(SETTINGS_FILE).parent.mkdir(parents=True, exist_ok=True)
    with open(SETTINGS_FILE, "w") as f:
        json.dump({"dark_mode": dark_mode}, f)

# ---------------------------------------------------------------------------
# Utility helpers
# ---------------------------------------------------------------------------
async def write_output(message: str, page: ft.Page) -> None:
    print(message)
    tf = dialog_controls.get("output_text_field")
    if isinstance(tf, ft.TextField):
        tf.value += message + "\n"
        page.update()



def _enable_test_buttons(enabled: bool) -> None:
    for name in ("btn_log", "btn_data", "btn_visual"):
        btn = dialog_controls.get(name)
        if isinstance(btn, ft.ElevatedButton):
            btn.disabled = not enabled


async def check_data_loaded(page: ft.Page) -> bool:
    if not data_loaded:
        await write_output("[Error] Load data first before testing.", page)
        return False
    return True

# ---------------------------------------------------------------------------
# Basic feature tests
# ---------------------------------------------------------------------------
async def logging_handler_test(e: ft.ControlEvent):
    page = e.page
    if not await check_data_loaded(page):
        return
    toggle_progress(page, True)
    await write_output("[Logging Handler] Test complete: Logging system operational.", page)
    toggle_progress(page, False)


async def data_handler_test(e: ft.ControlEvent):
    page = e.page
    if not await check_data_loaded(page):
        return
    toggle_progress(page, True)
    await write_output("[Data Handler] Test complete: Data loaded and validated.", page)
    toggle_progress(page, False)


async def visual_analyst_test(e: ft.ControlEvent):
    page = e.page
    if not await check_data_loaded(page):
        return
    toggle_progress(page, True)
    await write_output("[Visual Analyst] Test complete: Visualizations generated.", page)
    toggle_progress(page, False)

<<<<<<< HEAD

#FILE HANDLER BLOCK----------------------------------------------------------------------------------------
from data_handler import save_filepath, get_data_stats, split_into_chunks
from pathlib import Path
#----------------------------------------------------------------------------------------------------------

async def load_data_result(e: ft.FilePickerResultEvent):
    global current_df, data_loaded
    page = e.page
    
=======
# ---------------------------------------------------------------------------
# Data loading and chunking
# ---------------------------------------------------------------------------
async def load_data_result(e: ft.FilePickerResultEvent):
    global current_df, data_loaded
    page = e.page
>>>>>>> 87d3ff10

    if e.files:
        toggle_progress(page, True)
        file_path = e.files[0].path
        save_filepath(file_path)           # ← store the real string path
        dialog_controls["loaded_file"] = file_path

        # 1. Get dataset name from file
        dataset_name = Path(file_path).stem

        # 2. Create environment folders for this dataset
        project_paths = create_dataset_environment(dataset_name)
        await write_output(f"[Environment] Folders created at: {project_paths['project']}", page)

<<<<<<< HEAD
        # 3. Show status
        dialog_controls["status_label"].value = "Loading large file..."
        dialog_controls["status_label"].color = ft.Colors.AMBER
        page.update()
        await asyncio.sleep(0.1)

        # 4. Load the data in background
        df = await asyncio.to_thread(load_data, file_path)
        current_df = df

        # in load_data_result, right after `current_df = df`
            # after current_df = df
        cd = dialog_controls["column_dropdown"]
        cd.options = [ft.dropdown.Option("All Columns")] + [
            ft.dropdown.Option(c) for c in current_df.columns
        ]
        cd.value = "All Columns"   # reset selection
        page.update()
=======
        # 3. Load the dataset
        df = load_data(file_path)
        if df is None:
            await write_output("[Error] Failed to load dataset. Please check the file format.", page)
            dialog_controls["status_label"].value = "Ready"
            dialog_controls["status_label"].color = ft.Colors.RED
            toggle_progress(page, False)
            page.update()
            return
>>>>>>> 87d3ff10




        info = get_data_stats(df, file_path)
        await write_output(info["log1"], page)
        await write_output(info["log2"], page)

        # 4. Toggle buttons now that loading succeeded
        data_loaded = True
        dialog_controls["btn_log"].disabled = False
        dialog_controls["btn_data"].disabled = False
        dialog_controls["btn_visual"].disabled = False
        dialog_controls["status_label"].value = "Ready"
        dialog_controls["status_label"].color = ft.Colors.GREEN
        dialog_controls["status_label"].weight = ft.FontWeight.BOLD

    else:
        await write_output("[Load Data] No file selected.", page)
        dialog_controls["status_label"].value = "Ready"
        dialog_controls["status_label"].color = ft.Colors.RED
<<<<<<< HEAD
        
=======
        toggle_progress(page, False)
        page.update()
        return


    file_path = e.files[0].path
    save_filepath(file_path)
    dialog_controls["loaded_file"] = file_path

    dataset_name = Path(file_path).stem
    project_paths = create_dataset_environment(dataset_name)
    await write_output(f"[Environment] Folders created at: {project_paths['project']}", page)

    dialog_controls["status_label"].value = "Loading large file..."
    dialog_controls["status_label"].color = ft.Colors.AMBER
    toggle_progress(page, False)

    page.update()
    await asyncio.sleep(0.1)

    df = await asyncio.to_thread(load_data, file_path)
    current_df = df

    cd = dialog_controls.get("column_dropdown")
    if isinstance(cd, ft.Dropdown) and df is not None:
        cd.options = [ft.dropdown.Option("All Columns")] + [ft.dropdown.Option(c) for c in df.columns]
        cd.value = "All Columns"
        page.update()
>>>>>>> 87d3ff10

    info = get_data_stats(df, file_path)
    await write_output(info["log1"], page)
    await write_output(info["log2"], page)

    data_loaded = True
    _enable_test_buttons(True)
    dialog_controls["status_label"].value = "Ready"
    dialog_controls["status_label"].color = ft.Colors.GREEN
    dialog_controls["status_label"].weight = ft.FontWeight.BOLD
    page.update()


def handle_file_result(e: ft.FilePickerResultEvent):
    if e.files:
        selected_file = e.files[0].path
        dialog_controls["status_label"].value = f"Loaded: {selected_file}"
        dialog_controls["status_label"].color = ft.Colors.GREEN

<<<<<<< HEAD
async def load_data_handler(e: ft.ControlEvent):
    page = e.page
    dialog_controls["status_label"].value = "Waiting..."
    dialog_controls["status_label"].color = ft.Colors.ORANGE

    # ✅ Make sure the file_picker is set up *before* calling pick_files
    if dialog_controls["file_picker"] is None:
        dialog_controls["file_picker"] = ft.FilePicker(on_result=handle_file_result)
        page.overlay.append(dialog_controls["file_picker"])  # required for FilePicker to work
=======

async def load_data_handler(e: ft.ControlEvent):
    page = e.page
    toggle_progress(page, True)
    dialog_controls["status_label"].value = "Processing..."
    dialog_controls["status_label"].color = ft.Colors.ORANGE

    if dialog_controls["file_picker"] is None:
        dialog_controls["file_picker"] = ft.FilePicker(on_result=handle_file_result)
        page.overlay.append(dialog_controls["file_picker"])
>>>>>>> 87d3ff10

    page.update()
    dialog_controls["file_picker"].pick_files(allow_multiple=False, allowed_extensions=["csv", "xlsx", "xls"])

<<<<<<< HEAD
async def chunk_csv_handler(e: ft.ControlEvent):


    try:
        if not save_filepath:
            await write_output("[Error] No file loaded to chunk.", e.page)
            return

        dataset_name = Path(save_filepath).stem
        paths = create_dataset_environment(dataset_name)
        chunks_dir = str(paths["chunks"])

        await write_output(f"[GUI] Chunking started: {save_filepath}", e.page)

        split_into_chunks(save_filepath, chunks_dir, chunk_size_mb=256)

        await write_output(f"[GUI] ✅ Chunking complete. Files saved in:\n{chunks_dir}", e.page)

    except Exception as ex:
        await write_output(f"[Error] Failed to chunk file: {ex}", e.page)

async def handle_chunk_button(e: ft.ControlEvent):
    page = e.page

    file_path = data_handler.saved_filepath  # ✅ get latest saved path

=======

async def handle_chunk_button(e: ft.ControlEvent):
    page = e.page
    file_path = data_handler.saved_filepath
>>>>>>> 87d3ff10
    if not file_path or not isinstance(file_path, (str, Path)):
        dialog_controls["chunk_status"].value = "Please load a file first."
        page.update()
        return

    dataset_name = Path(file_path).stem
<<<<<<< HEAD

=======
>>>>>>> 87d3ff10
    try:
        chunk_size = int(dialog_controls["chunk_size_input"].value)
    except ValueError:
        dialog_controls["chunk_status"].value = "Please enter a valid number for chunk size."
        page.update()
        return

    dialog_controls["chunk_status"].value = "Chunking in progress..."
    page.update()

<<<<<<< HEAD
    result = split_into_chunks(
        dataset_name,
        file_path,
        chunk_size_mb=chunk_size,
        logger_fn=lambda msg: print(msg)
    )

    if result and result["total_chunks"] > 0:
        dialog_controls["chunk_status"].value = (
            f"Chunked {result['total_rows']} rows into {result['total_chunks']} files."
        )
    else:
        dialog_controls["chunk_status"].value = "Chunking failed. See logs."

    page.update()


    result = split_into_chunks(
        dataset_name,
        save_filepath,
        chunk_size_mb=chunk_size,
        logger_fn=lambda msg: print(msg)
    )

    if result and result["total_chunks"] > 0:
        dialog_controls["chunk_status"].value = (
            f"Chunked {result['total_rows']} rows into {result['total_chunks']} files."
        )
    else:
        dialog_controls["chunk_status"].value = "Chunking failed. See logs."

    page.update()




#FILE HANDLER BLOCK END----------------------------------------------------------------------------------------
#SEAN FEATURE BUILDOUT BLOCK-----------------------------------------------------------------

async def analysis_handler(e: ft.ControlEvent):
    page = e.page

    if not data_loaded:
        await write_output("[Error] Load data first.", page)
        return

    # Pull the widgets out of dialog_controls
    ad = dialog_controls["analysis_dropdown"]
    cd = dialog_controls["column_dropdown"]
    ri = dialog_controls["rows_input"]
    ss = dialog_controls["sort_switch"]

    # Read their values
    atype = ad.value
    col   = cd.value if cd.value != "All Columns" else None

    try:
        num = int(ri.value)
    except ValueError:
        await write_output("[Error] Rows must be an integer.", page)
        return

    desc = ss.value

    # Run the analysis on a background thread
    result = await asyncio.to_thread(
        run_analysis, current_df, atype, col, num, desc
    )
    await write_output(result, page)



#SEAN FEATURE BUILDOUT BLOCK END------------------------------------------------------------


# Synchronous theme toggle handler to avoid threading issues
=======
    result = split_into_chunks(dataset_name, file_path, chunk_size_mb=chunk_size)
    if result and result["total_chunks"] > 0:
        dialog_controls["chunk_status"].value = (
            f"Chunked {result['total_rows']} rows into {result['total_chunks']} files."
        )
    else:
        dialog_controls["chunk_status"].value = "Chunking failed. See logs."
    page.update()

# ---------------------------------------------------------------------------
# Analysis handler
# ---------------------------------------------------------------------------
async def analysis_handler(e: ft.ControlEvent):
    page = e.page
    if not data_loaded:
        await write_output("[Error] Load data first.", page)
        return

    ad = dialog_controls["analysis_dropdown"]
    cd = dialog_controls["column_dropdown"]
    ri = dialog_controls["rows_input"]
    ss = dialog_controls["sort_switch"]

    atype = ad.value
    column = cd.value if cd.value != "All Columns" else None

    try:
        rows = int(ri.value)
    except ValueError:
        await write_output("[Error] Rows must be an integer.", page)
        return

    desc = ss.value

    result = await asyncio.to_thread(
        run_analysis, current_df, atype, column, rows, desc
    )
    await write_output(result, page)

# ---------------------------------------------------------------------------
# Theme toggle
# ---------------------------------------------------------------------------
>>>>>>> 87d3ff10
def on_theme_toggle(e: ft.ControlEvent):
    page = e.page
    dark_mode = e.control.value
    page.theme_mode = ft.ThemeMode.DARK if dark_mode else ft.ThemeMode.LIGHT
<<<<<<< HEAD
    global current_theme_mode
    current_theme_mode = page.theme_mode

    save_theme_preference(dark_mode)  
    page.update()


async def main(page: ft.Page):
    global data_loaded

    # Window appearance and behavior
=======
    save_theme_preference(dark_mode)
    page.update()

# ---------------------------------------------------------------------------
# Main application
# ---------------------------------------------------------------------------
async def main(page: ft.Page):
>>>>>>> 87d3ff10
    page.window.frameless = True
    page.window.title_bar_hidden = True
    page.window.resizable = True
    page.vertical_alignment = ft.CrossAxisAlignment.START
<<<<<<< HEAD

    # Window size
    page.window.width = 700
    page.window.height = 600

    # Center the window on screen
    page.window.center()

    # Set app metadata
    page.title = "Protexxa Datascope - Alpha"
    # Load saved theme preference
    dark_mode_enabled = load_theme_preference()
    page.theme_mode = ft.ThemeMode.DARK if dark_mode_enabled else ft.ThemeMode.LIGHT

    page.window.icon = "dataScope/assets/favicon.ico"

    page.update()



=======
    page.window.width = 700
    page.window.height = 600
    page.window.center()

    page.title = "Protexxa Datascope - Alpha"
    dark_mode_enabled = load_theme_preference()
    page.theme_mode = ft.ThemeMode.DARK if dark_mode_enabled else ft.ThemeMode.LIGHT
    page.window.icon = "dataScope/assets/favicon.ico"
    page.update()
>>>>>>> 87d3ff10

    dialog_controls["file_picker"] = ft.FilePicker(on_result=load_data_result)
    page.overlay.append(dialog_controls["file_picker"])

    dialog_controls["theme_switch"] = ft.Switch(
<<<<<<< HEAD
    label="Dark Mode",
    value=dark_mode_enabled,
    on_change=on_theme_toggle
)


    # Frameless Splash screen
    splash_content = ft.Column(
        [
            ft.Text("PROPERTY OF", font_family="Helvetica", size=10, weight=ft.FontWeight.BOLD, color=ft.Colors.WHITE),
            ft.Image(src="dataScope/assets/protexxa-logo.png", width=156, height=61, fit=ft.ImageFit.CONTAIN,
                     error_content=ft.Text("Logo not found", color=ft.Colors.RED)),
            ft.Text(
                "13.1°N 59.32°W → 43° 39' 11.6136'' N 79° 22' 59.4624'' W\n"
                "AICohort01: The Intelligence Migration\n"
                "Data Cleaning Division",
                font_family="Helvetica", size=10, color=ft.Colors.WHITE, text_align=ft.TextAlign.CENTER
            ),
        ],
        alignment=ft.MainAxisAlignment.CENTER,              # <--- vertical centering
        horizontal_alignment=ft.CrossAxisAlignment.CENTER,  # <--- horizontal centering
        expand=True,
    )
    splash_container = ft.Container(
        content=splash_content,
=======
        label="Dark Mode",
        value=dark_mode_enabled,
        on_change=on_theme_toggle,
    )

    splash = ft.Container(
        content=ft.Column(
            [
                ft.Text(
                    "PROPERTY OF",
                    font_family="Helvetica",
                    size=10,
                    weight=ft.FontWeight.BOLD,
                    color=ft.Colors.WHITE,
                ),
                ft.Image(
                    src="dataScope/assets/protexxa-logo.png",
                    width=156,
                    height=61,
                    fit=ft.ImageFit.CONTAIN,
                    error_content=ft.Text("Logo not found", color=ft.Colors.RED),
                ),
                ft.Text(
                    "13.1°N 59.32°W → 43° 39' 11.6136'' N 79° 22' 59.4624'' W\n"
                    "AICohort01: The Intelligence Migration\n"
                    "Data Cleaning Division",
                    font_family="Helvetica",
                    size=10,
                    color=ft.Colors.WHITE,
                    text_align=ft.TextAlign.CENTER,
                ),
            ],
            alignment=ft.MainAxisAlignment.CENTER,
            horizontal_alignment=ft.CrossAxisAlignment.CENTER,
            expand=True,
        ),
>>>>>>> 87d3ff10
        expand=True,
        bgcolor="#1e1e2f",
        alignment=ft.alignment.center,
        on_click=lambda _: asyncio.create_task(transition_to_gui(page)),
    )

    page.add(splash)
    page.update()
<<<<<<< HEAD
    await asyncio.sleep(1)  # SPLASH SCREEN DELAY (CURRENTLY 1 SECOND FOR TESTING)
=======
    await asyncio.sleep(1)
>>>>>>> 87d3ff10
    await transition_to_gui(page)


async def transition_to_gui(page: ft.Page):
<<<<<<< HEAD
    # 1) Restore window chrome & clear splash
=======
>>>>>>> 87d3ff10
    page.window.frameless = False
    page.window.title_bar_hidden = False
    page.controls.clear()
    page.update()

<<<<<<< HEAD
    # 2) Header
    header = ft.WindowDragArea(
        content=ft.Row(
            controls=[
                ft.Text("Protexxa Datascope - 1.2",
                        font_family="Arial", size=20, weight=ft.FontWeight.NORMAL),
                ft.Image(
                    src="./dataScope/assets/protexxa_logo_cropped.png",
                    width=40, height=40, fit=ft.ImageFit.CONTAIN,
                    error_content=ft.Text("Logo missing", color=ft.Colors.RED)
                )
=======
    header = ft.WindowDragArea(
        content=ft.Row(
            controls=[
                ft.Text(
                    "Protexxa Datascope - 1.2",
                    font_family="Arial",
                    size=20,
                    weight=ft.FontWeight.NORMAL,
                ),
                ft.Image(
                    src="./dataScope/assets/protexxa_logo_cropped.png",
                    width=40,
                    height=40,
                    fit=ft.ImageFit.CONTAIN,
                    error_content=ft.Text("Logo missing", color=ft.Colors.RED),
                ),
>>>>>>> 87d3ff10
            ],
            alignment=ft.MainAxisAlignment.SPACE_BETWEEN,
            width=800,
        )
    )

<<<<<<< HEAD
    # 3) Console & File‑ops UI (must come before Tabs)
    dialog_controls["output_text_field"] = ft.TextField(
        multiline=True, read_only=True, min_lines=20, max_lines=20,
        width=700, height=300, border_radius=20,
        border_color=ft.Colors.BLUE_GREY_200, content_padding=10, value=""
    )

    # load / test buttons
=======
    dialog_controls["output_text_field"] = ft.TextField(
        multiline=True,
        read_only=True,
        min_lines=20,
        max_lines=20,
        width=700,
        height=300,
        border_radius=20,
        border_color=ft.Colors.BLUE_GREY_200,
        content_padding=10,
        value="",
    )

>>>>>>> 87d3ff10
    btn_load = ft.ElevatedButton(
        text="Load Data",
        on_click=load_data_handler,
        style=ft.ButtonStyle(shape=ft.RoundedRectangleBorder(radius=15))
    )
    dialog_controls["btn_log"] = ft.ElevatedButton(
        text="Test Logging",
        on_click=logging_handler_test,
        disabled=True, style=ft.ButtonStyle(shape=ft.RoundedRectangleBorder(radius=15))
    )
    dialog_controls["btn_data"] = ft.ElevatedButton(
        text="Test Data Handling",
        on_click=data_handler_test,
        disabled=True, style=ft.ButtonStyle(shape=ft.RoundedRectangleBorder(radius=15))
    )
    dialog_controls["btn_visual"] = ft.ElevatedButton(
        text="Test Visual Analyst",
        on_click=visual_analyst_test,
        disabled=True, style=ft.ButtonStyle(shape=ft.RoundedRectangleBorder(radius=15))
    )
<<<<<<< HEAD
=======
    dialog_controls["btn_log"] = ft.ElevatedButton(
        text="Test Logging",
        on_click=logging_handler_test,
        disabled=True,
        style=ft.ButtonStyle(shape=ft.RoundedRectangleBorder(radius=15)),
    )
    dialog_controls["btn_data"] = ft.ElevatedButton(
        text="Test Data Handling",
        on_click=data_handler_test,
        disabled=True,
        style=ft.ButtonStyle(shape=ft.RoundedRectangleBorder(radius=15)),
    )
    dialog_controls["btn_visual"] = ft.ElevatedButton(
        text="Test Visual Analyst",
        on_click=visual_analyst_test,
        disabled=True,
        style=ft.ButtonStyle(shape=ft.RoundedRectangleBorder(radius=15)),
    )

>>>>>>> 87d3ff10
    button_row = ft.Row(
        controls=[
            btn_load,
            dialog_controls["btn_log"],
            dialog_controls["btn_data"],
<<<<<<< HEAD
            dialog_controls["btn_visual"]
=======
            dialog_controls["btn_visual"],
>>>>>>> 87d3ff10
        ],
        alignment=ft.MainAxisAlignment.CENTER,
        spacing=10
    )

    file_ops_frame = ft.Container(
<<<<<<< HEAD
        content=ft.Column([
            ft.Text("(File save buttons will go here)", color=ft.Colors.GREY_600)
        ]),
        border_radius=10,
        border=ft.border.all(1, ft.Colors.BLUE_GREY_200),
        padding=10,
        width=700
=======
        content=ft.Column(
            [ft.Text("(File save buttons will go here)", color=ft.Colors.GREY_600)]
        ),
        border_radius=10,
        border=ft.border.all(1, ft.Colors.BLUE_GREY_200),
        padding=10,
        width=700,
>>>>>>> 87d3ff10
    )

    dialog_controls["status_label"] = ft.Text("Ready", color=ft.Colors.BLUE)
    dialog_controls["progress_ring"] = ft.ProgressRing(visible=False)

    analysis_dropdown = ft.Dropdown(
        label="Analysis Type",
        width=200,
        options=[
            ft.dropdown.Option("Data Preview"),
            ft.dropdown.Option("Missing Values"),
            ft.dropdown.Option("Duplicate Detection"),
            ft.dropdown.Option("Placeholder Detection"),
            ft.dropdown.Option("Special Character Analysis"),
        ],
    )
    column_dropdown = ft.Dropdown(
        label="Column",
        width=200,
        options=[ft.dropdown.Option("All Columns")],
    )

<<<<<<< HEAD
    # 4) Advanced Tab Widgets (SEAN FEATURE BUILDOUT)
    analysis_dropdown = ft.Dropdown(
        label="Analysis Type",
        width=200,
        options=[
            ft.dropdown.Option("Data Preview"),
            ft.dropdown.Option("Missing Values"),
            ft.dropdown.Option("Duplicate Detection"),
            ft.dropdown.Option("Placeholder Detection"),
            ft.dropdown.Option("Special Character Analysis"),
        ]
    )
    column_dropdown = ft.Dropdown(
        label="Column",
        width=200,
        options=[ft.dropdown.Option("All Columns")]
=======
    # Assemble GUI
    page.add(
        ft.Column(
            [
                header,
                dialog_controls["output_text_field"],
                button_row,
                file_ops_frame,
                dialog_controls["progress_ring"],
                dialog_controls["status_label"],
            ],
            horizontal_alignment=ft.CrossAxisAlignment.CENTER,
            spacing=10,
            expand=True,
        )
>>>>>>> 87d3ff10
    )
    rows_input = ft.TextField(label="Rows to show", value="10", width=100)
    sort_switch = ft.Switch(label="Descending order", value=False)
    run_btn = ft.ElevatedButton("Run Analysis", on_click=analysis_handler)

<<<<<<< HEAD
    # stash for the handler
    dialog_controls["analysis_dropdown"] = analysis_dropdown
    dialog_controls["column_dropdown"]   = column_dropdown
    dialog_controls["rows_input"]        = rows_input
    dialog_controls["sort_switch"]       = sort_switch

    advanced_content = ft.Column([
        analysis_dropdown,
        column_dropdown,
        ft.Row([rows_input, sort_switch], spacing=20),
        run_btn
    ], spacing=10, alignment=ft.MainAxisAlignment.START)

    # 5) Build Tabs in one shot
    dialog_controls["chunk_size_input"] = ft.TextField(label="Chunk size (MB)", value="256", width=200)
=======
    dialog_controls["analysis_dropdown"] = analysis_dropdown
    dialog_controls["column_dropdown"] = column_dropdown
    dialog_controls["rows_input"] = rows_input
    dialog_controls["sort_switch"] = sort_switch

    advanced_content = ft.Column(
        [
            analysis_dropdown,
            column_dropdown,
            ft.Row([rows_input, sort_switch], spacing=20),
            run_btn,
        ],
        spacing=10,
        alignment=ft.MainAxisAlignment.START,
    )

    dialog_controls["chunk_size_input"] = ft.TextField(
        label="Chunk size (MB)", value="256", width=200
    )
>>>>>>> 87d3ff10
    dialog_controls["chunk_status"] = ft.Text(value="", color=ft.Colors.GREY_700)

    tabs = ft.Tabs(
        selected_index=0,
        animation_duration=200,
        expand=True,
        tabs=[
            ft.Tab(
                text="Console",
<<<<<<< HEAD
                content=ft.Column([
                    dialog_controls["output_text_field"],
                    button_row,
                    file_ops_frame,
                    dialog_controls["status_label"],
                ], horizontal_alignment=ft.CrossAxisAlignment.CENTER, spacing=10)
            ),
            ft.Tab(
                text="Data Tools",
                content=ft.Column([
                    ft.Text("🔧 Data Tools", style="titleMedium", color=ft.Colors.GREY_800),
                    dialog_controls["chunk_size_input"],
                    ft.ElevatedButton(
                        text="Chunk CSV",
                        icon=ft.Icons.CONTENT_CUT,
                        on_click=handle_chunk_button
                    ),
                    dialog_controls["chunk_status"],
                ])
            ),
            ft.Tab(
                text="Advanced tools",
                content=advanced_content
            ),
            ft.Tab(
                text="Settings",
                content=ft.Column([
                    ft.Text("⚙️ Settings and preferences", color=ft.Colors.GREY_500),
                    dialog_controls["theme_switch"]
                ])
            )
        ]
    )


    # 6) Render
    page.add(ft.Column([header, tabs], expand=True))
    page.update()

    
=======
                content=ft.Column(
                    [
                        dialog_controls["output_text_field"],
                        button_row,
                        file_ops_frame,
                        dialog_controls["status_label"],
                    ],
                    horizontal_alignment=ft.CrossAxisAlignment.CENTER,
                    spacing=10,
                ),
            ),
            ft.Tab(
                text="Data Tools",
                content=ft.Column(
                    [
                        ft.Text(
                            "🔧 Data Tools",
                            style="titleMedium",
                            color=ft.Colors.GREY_800,
                        ),
                        dialog_controls["chunk_size_input"],
                        ft.ElevatedButton(
                            text="Chunk CSV",
                            icon=ft.Icons.CONTENT_CUT,
                            on_click=handle_chunk_button,
                        ),
                        dialog_controls["chunk_status"],
                    ]
                ),
            ),
            ft.Tab(text="Advanced tools", content=advanced_content),
            ft.Tab(
                text="Settings",
                content=ft.Column(
                    [
                        ft.Text(
                            "⚙️ Settings and preferences",
                            color=ft.Colors.GREY_500,
                        ),
                        dialog_controls["theme_switch"],
                    ]
                ),
            ),
        ],
    )

    page.add(ft.Column([header, tabs], expand=True))
    page.update()


>>>>>>> 87d3ff10
if __name__ == "__main__":
    ft.app(target=main, assets_dir="assets")<|MERGE_RESOLUTION|>--- conflicted
+++ resolved
@@ -1,12 +1,8 @@
 import asyncio
 import json
 import os
-<<<<<<< HEAD
 from data_handler import create_dataset_environment, load_data, run_analysis
 import data_handler
-=======
-import sys
->>>>>>> 87d3ff10
 from pathlib import Path
 import json
 import sys
@@ -37,22 +33,7 @@
         json.dump({"dark_mode": dark_mode}, f)
 #SETTINGS!-----------------------------------------------------------------------------------------
 
-import flet as ft
-
-from data_handler import (
-    create_dataset_environment,
-    load_data,
-    run_analysis,
-    save_filepath,
-    get_data_stats,
-    split_into_chunks,
-)
-import data_handler
-
-# DataFrame loaded from the dataset
-current_df = None
-
-# Indicates whether the dataset has been loaded
+# Global flag for checking if dataset was loaded
 data_loaded = False
 
 # Control references shared across handlers
@@ -67,41 +48,9 @@
     "theme_switch": None,
     "chunk_size_input": None,
     "chunk_status": None,
-<<<<<<< HEAD
-=======
-    "progress_ring": None,
->>>>>>> 87d3ff10
 }
 
-def toggle_progress(page: ft.Page, visible: bool):
-    if dialog_controls.get("progress_ring"):
-        dialog_controls["progress_ring"].visible = visible
-        page.update()
-
-# Ensure repo directory is on the path
-sys.path.append(os.path.dirname(os.path.abspath(__file__)))
-
-# ---------------------------------------------------------------------------
-# Theme preference helpers
-# ---------------------------------------------------------------------------
-SETTINGS_FILE = "dataScope/preferences/theme.json"
-
-def load_theme_preference() -> bool:
-    if os.path.exists(SETTINGS_FILE):
-        with open(SETTINGS_FILE, "r") as f:
-            data = json.load(f)
-            return data.get("dark_mode", False)
-    return False
-
-def save_theme_preference(dark_mode: bool) -> None:
-    Path(SETTINGS_FILE).parent.mkdir(parents=True, exist_ok=True)
-    with open(SETTINGS_FILE, "w") as f:
-        json.dump({"dark_mode": dark_mode}, f)
-
-# ---------------------------------------------------------------------------
-# Utility helpers
-# ---------------------------------------------------------------------------
-async def write_output(message: str, page: ft.Page) -> None:
+async def write_output(message: str, page: ft.Page):
     print(message)
     tf = dialog_controls.get("output_text_field")
     if isinstance(tf, ft.TextField):
@@ -152,7 +101,6 @@
     await write_output("[Visual Analyst] Test complete: Visualizations generated.", page)
     toggle_progress(page, False)
 
-<<<<<<< HEAD
 
 #FILE HANDLER BLOCK----------------------------------------------------------------------------------------
 from data_handler import save_filepath, get_data_stats, split_into_chunks
@@ -161,16 +109,9 @@
 
 async def load_data_result(e: ft.FilePickerResultEvent):
     global current_df, data_loaded
+    global current_df, data_loaded
     page = e.page
     
-=======
-# ---------------------------------------------------------------------------
-# Data loading and chunking
-# ---------------------------------------------------------------------------
-async def load_data_result(e: ft.FilePickerResultEvent):
-    global current_df, data_loaded
-    page = e.page
->>>>>>> 87d3ff10
 
     if e.files:
         toggle_progress(page, True)
@@ -185,7 +126,6 @@
         project_paths = create_dataset_environment(dataset_name)
         await write_output(f"[Environment] Folders created at: {project_paths['project']}", page)
 
-<<<<<<< HEAD
         # 3. Show status
         dialog_controls["status_label"].value = "Loading large file..."
         dialog_controls["status_label"].color = ft.Colors.AMBER
@@ -204,17 +144,6 @@
         ]
         cd.value = "All Columns"   # reset selection
         page.update()
-=======
-        # 3. Load the dataset
-        df = load_data(file_path)
-        if df is None:
-            await write_output("[Error] Failed to load dataset. Please check the file format.", page)
-            dialog_controls["status_label"].value = "Ready"
-            dialog_controls["status_label"].color = ft.Colors.RED
-            toggle_progress(page, False)
-            page.update()
-            return
->>>>>>> 87d3ff10
 
 
 
@@ -236,48 +165,8 @@
         await write_output("[Load Data] No file selected.", page)
         dialog_controls["status_label"].value = "Ready"
         dialog_controls["status_label"].color = ft.Colors.RED
-<<<<<<< HEAD
         
-=======
-        toggle_progress(page, False)
-        page.update()
-        return
-
-
-    file_path = e.files[0].path
-    save_filepath(file_path)
-    dialog_controls["loaded_file"] = file_path
-
-    dataset_name = Path(file_path).stem
-    project_paths = create_dataset_environment(dataset_name)
-    await write_output(f"[Environment] Folders created at: {project_paths['project']}", page)
-
-    dialog_controls["status_label"].value = "Loading large file..."
-    dialog_controls["status_label"].color = ft.Colors.AMBER
-    toggle_progress(page, False)
-
-    page.update()
-    await asyncio.sleep(0.1)
-
-    df = await asyncio.to_thread(load_data, file_path)
-    current_df = df
-
-    cd = dialog_controls.get("column_dropdown")
-    if isinstance(cd, ft.Dropdown) and df is not None:
-        cd.options = [ft.dropdown.Option("All Columns")] + [ft.dropdown.Option(c) for c in df.columns]
-        cd.value = "All Columns"
-        page.update()
->>>>>>> 87d3ff10
-
-    info = get_data_stats(df, file_path)
-    await write_output(info["log1"], page)
-    await write_output(info["log2"], page)
-
-    data_loaded = True
-    _enable_test_buttons(True)
-    dialog_controls["status_label"].value = "Ready"
-    dialog_controls["status_label"].color = ft.Colors.GREEN
-    dialog_controls["status_label"].weight = ft.FontWeight.BOLD
+
     page.update()
 
 
@@ -287,7 +176,6 @@
         dialog_controls["status_label"].value = f"Loaded: {selected_file}"
         dialog_controls["status_label"].color = ft.Colors.GREEN
 
-<<<<<<< HEAD
 async def load_data_handler(e: ft.ControlEvent):
     page = e.page
     dialog_controls["status_label"].value = "Waiting..."
@@ -297,23 +185,10 @@
     if dialog_controls["file_picker"] is None:
         dialog_controls["file_picker"] = ft.FilePicker(on_result=handle_file_result)
         page.overlay.append(dialog_controls["file_picker"])  # required for FilePicker to work
-=======
-
-async def load_data_handler(e: ft.ControlEvent):
-    page = e.page
-    toggle_progress(page, True)
-    dialog_controls["status_label"].value = "Processing..."
-    dialog_controls["status_label"].color = ft.Colors.ORANGE
-
-    if dialog_controls["file_picker"] is None:
-        dialog_controls["file_picker"] = ft.FilePicker(on_result=handle_file_result)
-        page.overlay.append(dialog_controls["file_picker"])
->>>>>>> 87d3ff10
 
     page.update()
     dialog_controls["file_picker"].pick_files(allow_multiple=False, allowed_extensions=["csv", "xlsx", "xls"])
 
-<<<<<<< HEAD
 async def chunk_csv_handler(e: ft.ControlEvent):
 
 
@@ -340,22 +215,13 @@
 
     file_path = data_handler.saved_filepath  # ✅ get latest saved path
 
-=======
-
-async def handle_chunk_button(e: ft.ControlEvent):
-    page = e.page
-    file_path = data_handler.saved_filepath
->>>>>>> 87d3ff10
     if not file_path or not isinstance(file_path, (str, Path)):
         dialog_controls["chunk_status"].value = "Please load a file first."
         page.update()
         return
 
     dataset_name = Path(file_path).stem
-<<<<<<< HEAD
-
-=======
->>>>>>> 87d3ff10
+
     try:
         chunk_size = int(dialog_controls["chunk_size_input"].value)
     except ValueError:
@@ -366,7 +232,6 @@
     dialog_controls["chunk_status"].value = "Chunking in progress..."
     page.update()
 
-<<<<<<< HEAD
     result = split_into_chunks(
         dataset_name,
         file_path,
@@ -443,55 +308,10 @@
 
 
 # Synchronous theme toggle handler to avoid threading issues
-=======
-    result = split_into_chunks(dataset_name, file_path, chunk_size_mb=chunk_size)
-    if result and result["total_chunks"] > 0:
-        dialog_controls["chunk_status"].value = (
-            f"Chunked {result['total_rows']} rows into {result['total_chunks']} files."
-        )
-    else:
-        dialog_controls["chunk_status"].value = "Chunking failed. See logs."
-    page.update()
-
-# ---------------------------------------------------------------------------
-# Analysis handler
-# ---------------------------------------------------------------------------
-async def analysis_handler(e: ft.ControlEvent):
-    page = e.page
-    if not data_loaded:
-        await write_output("[Error] Load data first.", page)
-        return
-
-    ad = dialog_controls["analysis_dropdown"]
-    cd = dialog_controls["column_dropdown"]
-    ri = dialog_controls["rows_input"]
-    ss = dialog_controls["sort_switch"]
-
-    atype = ad.value
-    column = cd.value if cd.value != "All Columns" else None
-
-    try:
-        rows = int(ri.value)
-    except ValueError:
-        await write_output("[Error] Rows must be an integer.", page)
-        return
-
-    desc = ss.value
-
-    result = await asyncio.to_thread(
-        run_analysis, current_df, atype, column, rows, desc
-    )
-    await write_output(result, page)
-
-# ---------------------------------------------------------------------------
-# Theme toggle
-# ---------------------------------------------------------------------------
->>>>>>> 87d3ff10
 def on_theme_toggle(e: ft.ControlEvent):
     page = e.page
     dark_mode = e.control.value
     page.theme_mode = ft.ThemeMode.DARK if dark_mode else ft.ThemeMode.LIGHT
-<<<<<<< HEAD
     global current_theme_mode
     current_theme_mode = page.theme_mode
 
@@ -503,20 +323,11 @@
     global data_loaded
 
     # Window appearance and behavior
-=======
-    save_theme_preference(dark_mode)
-    page.update()
-
-# ---------------------------------------------------------------------------
-# Main application
-# ---------------------------------------------------------------------------
-async def main(page: ft.Page):
->>>>>>> 87d3ff10
     page.window.frameless = True
     page.window.title_bar_hidden = True
     page.window.resizable = True
+    page.window.resizable = True
     page.vertical_alignment = ft.CrossAxisAlignment.START
-<<<<<<< HEAD
 
     # Window size
     page.window.width = 700
@@ -537,23 +348,14 @@
 
 
 
-=======
-    page.window.width = 700
-    page.window.height = 600
-    page.window.center()
-
-    page.title = "Protexxa Datascope - Alpha"
-    dark_mode_enabled = load_theme_preference()
-    page.theme_mode = ft.ThemeMode.DARK if dark_mode_enabled else ft.ThemeMode.LIGHT
-    page.window.icon = "dataScope/assets/favicon.ico"
-    page.update()
->>>>>>> 87d3ff10
-
-    dialog_controls["file_picker"] = ft.FilePicker(on_result=load_data_result)
+
+    # FilePicker
+    dialog_controls["file_picker"] = ft.FilePicker(
+        on_result=load_data_result
+    )
     page.overlay.append(dialog_controls["file_picker"])
 
     dialog_controls["theme_switch"] = ft.Switch(
-<<<<<<< HEAD
     label="Dark Mode",
     value=dark_mode_enabled,
     on_change=on_theme_toggle
@@ -579,44 +381,6 @@
     )
     splash_container = ft.Container(
         content=splash_content,
-=======
-        label="Dark Mode",
-        value=dark_mode_enabled,
-        on_change=on_theme_toggle,
-    )
-
-    splash = ft.Container(
-        content=ft.Column(
-            [
-                ft.Text(
-                    "PROPERTY OF",
-                    font_family="Helvetica",
-                    size=10,
-                    weight=ft.FontWeight.BOLD,
-                    color=ft.Colors.WHITE,
-                ),
-                ft.Image(
-                    src="dataScope/assets/protexxa-logo.png",
-                    width=156,
-                    height=61,
-                    fit=ft.ImageFit.CONTAIN,
-                    error_content=ft.Text("Logo not found", color=ft.Colors.RED),
-                ),
-                ft.Text(
-                    "13.1°N 59.32°W → 43° 39' 11.6136'' N 79° 22' 59.4624'' W\n"
-                    "AICohort01: The Intelligence Migration\n"
-                    "Data Cleaning Division",
-                    font_family="Helvetica",
-                    size=10,
-                    color=ft.Colors.WHITE,
-                    text_align=ft.TextAlign.CENTER,
-                ),
-            ],
-            alignment=ft.MainAxisAlignment.CENTER,
-            horizontal_alignment=ft.CrossAxisAlignment.CENTER,
-            expand=True,
-        ),
->>>>>>> 87d3ff10
         expand=True,
         bgcolor="#1e1e2f",
         alignment=ft.alignment.center,
@@ -625,25 +389,18 @@
 
     page.add(splash)
     page.update()
-<<<<<<< HEAD
     await asyncio.sleep(1)  # SPLASH SCREEN DELAY (CURRENTLY 1 SECOND FOR TESTING)
-=======
-    await asyncio.sleep(1)
->>>>>>> 87d3ff10
     await transition_to_gui(page)
 
 
 async def transition_to_gui(page: ft.Page):
-<<<<<<< HEAD
     # 1) Restore window chrome & clear splash
-=======
->>>>>>> 87d3ff10
     page.window.frameless = False
     page.window.title_bar_hidden = False
     page.controls.clear()
-    page.update()
-
-<<<<<<< HEAD
+    page.controls.clear()
+    page.update()
+
     # 2) Header
     header = ft.WindowDragArea(
         content=ft.Row(
@@ -655,31 +412,12 @@
                     width=40, height=40, fit=ft.ImageFit.CONTAIN,
                     error_content=ft.Text("Logo missing", color=ft.Colors.RED)
                 )
-=======
-    header = ft.WindowDragArea(
-        content=ft.Row(
-            controls=[
-                ft.Text(
-                    "Protexxa Datascope - 1.2",
-                    font_family="Arial",
-                    size=20,
-                    weight=ft.FontWeight.NORMAL,
-                ),
-                ft.Image(
-                    src="./dataScope/assets/protexxa_logo_cropped.png",
-                    width=40,
-                    height=40,
-                    fit=ft.ImageFit.CONTAIN,
-                    error_content=ft.Text("Logo missing", color=ft.Colors.RED),
-                ),
->>>>>>> 87d3ff10
             ],
             alignment=ft.MainAxisAlignment.SPACE_BETWEEN,
             width=800,
         )
     )
 
-<<<<<<< HEAD
     # 3) Console & File‑ops UI (must come before Tabs)
     dialog_controls["output_text_field"] = ft.TextField(
         multiline=True, read_only=True, min_lines=20, max_lines=20,
@@ -688,21 +426,6 @@
     )
 
     # load / test buttons
-=======
-    dialog_controls["output_text_field"] = ft.TextField(
-        multiline=True,
-        read_only=True,
-        min_lines=20,
-        max_lines=20,
-        width=700,
-        height=300,
-        border_radius=20,
-        border_color=ft.Colors.BLUE_GREY_200,
-        content_padding=10,
-        value="",
-    )
-
->>>>>>> 87d3ff10
     btn_load = ft.ElevatedButton(
         text="Load Data",
         on_click=load_data_handler,
@@ -723,45 +446,18 @@
         on_click=visual_analyst_test,
         disabled=True, style=ft.ButtonStyle(shape=ft.RoundedRectangleBorder(radius=15))
     )
-<<<<<<< HEAD
-=======
-    dialog_controls["btn_log"] = ft.ElevatedButton(
-        text="Test Logging",
-        on_click=logging_handler_test,
-        disabled=True,
-        style=ft.ButtonStyle(shape=ft.RoundedRectangleBorder(radius=15)),
-    )
-    dialog_controls["btn_data"] = ft.ElevatedButton(
-        text="Test Data Handling",
-        on_click=data_handler_test,
-        disabled=True,
-        style=ft.ButtonStyle(shape=ft.RoundedRectangleBorder(radius=15)),
-    )
-    dialog_controls["btn_visual"] = ft.ElevatedButton(
-        text="Test Visual Analyst",
-        on_click=visual_analyst_test,
-        disabled=True,
-        style=ft.ButtonStyle(shape=ft.RoundedRectangleBorder(radius=15)),
-    )
-
->>>>>>> 87d3ff10
     button_row = ft.Row(
         controls=[
             btn_load,
             dialog_controls["btn_log"],
             dialog_controls["btn_data"],
-<<<<<<< HEAD
             dialog_controls["btn_visual"]
-=======
-            dialog_controls["btn_visual"],
->>>>>>> 87d3ff10
         ],
         alignment=ft.MainAxisAlignment.CENTER,
         spacing=10
     )
 
     file_ops_frame = ft.Container(
-<<<<<<< HEAD
         content=ft.Column([
             ft.Text("(File save buttons will go here)", color=ft.Colors.GREY_600)
         ]),
@@ -769,15 +465,6 @@
         border=ft.border.all(1, ft.Colors.BLUE_GREY_200),
         padding=10,
         width=700
-=======
-        content=ft.Column(
-            [ft.Text("(File save buttons will go here)", color=ft.Colors.GREY_600)]
-        ),
-        border_radius=10,
-        border=ft.border.all(1, ft.Colors.BLUE_GREY_200),
-        padding=10,
-        width=700,
->>>>>>> 87d3ff10
     )
 
     dialog_controls["status_label"] = ft.Text("Ready", color=ft.Colors.BLUE)
@@ -800,7 +487,6 @@
         options=[ft.dropdown.Option("All Columns")],
     )
 
-<<<<<<< HEAD
     # 4) Advanced Tab Widgets (SEAN FEATURE BUILDOUT)
     analysis_dropdown = ft.Dropdown(
         label="Analysis Type",
@@ -817,29 +503,11 @@
         label="Column",
         width=200,
         options=[ft.dropdown.Option("All Columns")]
-=======
-    # Assemble GUI
-    page.add(
-        ft.Column(
-            [
-                header,
-                dialog_controls["output_text_field"],
-                button_row,
-                file_ops_frame,
-                dialog_controls["progress_ring"],
-                dialog_controls["status_label"],
-            ],
-            horizontal_alignment=ft.CrossAxisAlignment.CENTER,
-            spacing=10,
-            expand=True,
-        )
->>>>>>> 87d3ff10
     )
     rows_input = ft.TextField(label="Rows to show", value="10", width=100)
     sort_switch = ft.Switch(label="Descending order", value=False)
     run_btn = ft.ElevatedButton("Run Analysis", on_click=analysis_handler)
 
-<<<<<<< HEAD
     # stash for the handler
     dialog_controls["analysis_dropdown"] = analysis_dropdown
     dialog_controls["column_dropdown"]   = column_dropdown
@@ -855,27 +523,6 @@
 
     # 5) Build Tabs in one shot
     dialog_controls["chunk_size_input"] = ft.TextField(label="Chunk size (MB)", value="256", width=200)
-=======
-    dialog_controls["analysis_dropdown"] = analysis_dropdown
-    dialog_controls["column_dropdown"] = column_dropdown
-    dialog_controls["rows_input"] = rows_input
-    dialog_controls["sort_switch"] = sort_switch
-
-    advanced_content = ft.Column(
-        [
-            analysis_dropdown,
-            column_dropdown,
-            ft.Row([rows_input, sort_switch], spacing=20),
-            run_btn,
-        ],
-        spacing=10,
-        alignment=ft.MainAxisAlignment.START,
-    )
-
-    dialog_controls["chunk_size_input"] = ft.TextField(
-        label="Chunk size (MB)", value="256", width=200
-    )
->>>>>>> 87d3ff10
     dialog_controls["chunk_status"] = ft.Text(value="", color=ft.Colors.GREY_700)
 
     tabs = ft.Tabs(
@@ -885,7 +532,6 @@
         tabs=[
             ft.Tab(
                 text="Console",
-<<<<<<< HEAD
                 content=ft.Column([
                     dialog_controls["output_text_field"],
                     button_row,
@@ -926,57 +572,5 @@
     page.update()
 
     
-=======
-                content=ft.Column(
-                    [
-                        dialog_controls["output_text_field"],
-                        button_row,
-                        file_ops_frame,
-                        dialog_controls["status_label"],
-                    ],
-                    horizontal_alignment=ft.CrossAxisAlignment.CENTER,
-                    spacing=10,
-                ),
-            ),
-            ft.Tab(
-                text="Data Tools",
-                content=ft.Column(
-                    [
-                        ft.Text(
-                            "🔧 Data Tools",
-                            style="titleMedium",
-                            color=ft.Colors.GREY_800,
-                        ),
-                        dialog_controls["chunk_size_input"],
-                        ft.ElevatedButton(
-                            text="Chunk CSV",
-                            icon=ft.Icons.CONTENT_CUT,
-                            on_click=handle_chunk_button,
-                        ),
-                        dialog_controls["chunk_status"],
-                    ]
-                ),
-            ),
-            ft.Tab(text="Advanced tools", content=advanced_content),
-            ft.Tab(
-                text="Settings",
-                content=ft.Column(
-                    [
-                        ft.Text(
-                            "⚙️ Settings and preferences",
-                            color=ft.Colors.GREY_500,
-                        ),
-                        dialog_controls["theme_switch"],
-                    ]
-                ),
-            ),
-        ],
-    )
-
-    page.add(ft.Column([header, tabs], expand=True))
-    page.update()
-
-
->>>>>>> 87d3ff10
 if __name__ == "__main__":
     ft.app(target=main, assets_dir="assets")